--- conflicted
+++ resolved
@@ -1,406 +1,402 @@
-# -*- python -*-
-#
-#       Copyright 2016 INRIA - CIRAD - INRA
-#
-#       Distributed under the Cecill-C License.
-#       See accompanying file LICENSE.txt or copy at
-#           http://www.cecill.info/licences/Licence_CeCILL-C_V1-en.html
-#
-#       WebSite : https://github.com/openalea-incubator/astk
-#
-#       File author(s): Christian Fournier <Christian.Fournier@supagro.inra.fr>
-#
-# ==============================================================================
-""" A collection of equation for modelling sun position, sun irradiance and sky
-irradiance
-"""
-
-import numpy
-import pandas
-from alinea.astk.meteorology.sky_irradiance import sky_irradiances, \
-    clear_sky_irradiances, horizontal_irradiance
-from alinea.astk.meteorology.sun_position import sun_position
-
-# default location and dates
-_daydate = '2000-06-21'
-_timezone = 'Europe/Paris'
-_longitude = 3.52
-_latitude = 43.36
-_altitude = 56
-
-
-# sky models / equations
-def cie_luminance_gradation(sky_elevation, a, b):
-    """ function giving the dependence of the luminance of a sky element
-    to its elevation angle
-    
-    CIE, 2002, Spatial distribution of daylight CIE standard general sky,
-    CIE standard, CIE Central Bureau, Vienna
-    
-    elevation : elevation angle of the sky element (rad)
-    a, b : coefficient for the type of sky
-    """
-    z = numpy.pi / 2 - numpy.array(sky_elevation)
-    phi_0 = 1 + a * numpy.exp(b)
-    phi_z = numpy.where(sky_elevation == 0, 1,
-                        1 + a * numpy.exp(b / numpy.cos(z)))
-    return phi_z / phi_0
-
-
-def cie_scattering_indicatrix(sun_azimuth, sun_elevation, sky_azimuth,
-                              sky_elevation, c, d, e):
-    """ function giving the dependence of the luminance
-    to its azimuth distance to the sun
-    
-    CIE, 2002, Spatial distribution of daylight CIE standard general sky,
-    CIE standard, CIE Central Bureau, Vienna
-    
-    elevation : elevation angle of the sky element (rad)
-    d, e : coefficient for the type of sky
-    """
-    z = numpy.pi / 2 - numpy.array(sky_elevation)
-    zs = numpy.pi / 2 - numpy.array(sun_elevation)
-    alpha = numpy.array(sky_azimuth)
-    alpha_s = numpy.array(sun_azimuth)
-    ksi = numpy.arccos(
-        numpy.cos(zs) * numpy.cos(z) + numpy.sin(zs) * numpy.sin(z) * numpy.cos(
-            numpy.abs(alpha - alpha_s)))
-
-    f_ksi = 1 + c * (
-    numpy.exp(d * ksi) - numpy.exp(d * numpy.pi / 2)) + e * numpy.power(
-        numpy.cos(ksi), 2)
-    f_zs = 1 + c * (
-    numpy.exp(d * zs) - numpy.exp(d * numpy.pi / 2)) + e * numpy.power(
-        numpy.cos(zs), 2)
-
-    return f_ksi / f_zs
-
-
-def cie_relative_luminance(sky_elevation, sky_azimuth=None, sun_elevation=None,
-                           sun_azimuth=None, type='soc'):
-    """ cie relative luminance of a sky element relative to the luminance
-    at zenith
-    
-    angle in radians
-    type is one of 'soc' (standard overcast sky), 'uoc' (uniform radiance)
-    or 'clear_sky' (standard clear sky low turbidity)
-    """
-
-    if type == 'clear_sky' and (
-                sun_elevation is None or sun_azimuth is None or sky_azimuth is None):
-        raise ValueError, 'Clear sky requires sun position'
-
-    if type == 'soc':
-        return cie_luminance_gradation(sky_elevation, 4, -0.7)
-    elif type == 'uoc':
-        return cie_luminance_gradation(sky_elevation, 0, -1)
-    elif type == 'clear_sky':
-        return cie_luminance_gradation(sky_elevation, -1,
-                                       -0.32) * cie_scattering_indicatrix(
-            sun_azimuth, sun_elevation, sky_azimuth, sky_elevation, 10, -3,
-            0.45)
-    else:
-        raise ValueError, 'Unknown sky type'
-
-
-def sky_discretisation(type='turtle46', nb_az=None, nb_el=None):
-    elevations46 = [9.23] * 10 + [10.81] * 5 + [26.57] * 5 + [31.08] * 10 + [
-                    47.41] * 5 + [52.62] * 5 + [69.16] * 5 + [90]
-    azimuths46 = [12.23, 59.77, 84.23, 131.77, 156.23, 203.77, 228.23, 275.77,
-                  300.23, 347.77, 36, 108, 180, 252, 324, 0, 72, 144, 216, 288,
-                  23.27, 48.73, 95.27, 120.73, 167.27, 192.73, 239.27, 264.73,
-                  311.27, 336.73, 0, 72, 144, 216, 288, 36, 108, 180, 252, 324,
-                  0, 72, 144, 216, 288, 180]
-    steradians46 = [0.1355] * 10 + [0.1476] * 5 + [0.1207] * 5 + [
-                   0.1375] * 10 + [0.1364] * 5 + [0.1442] * 5 + [0.1378] * 5 + [
-                       0.1196]
-    sky_fraction = numpy.array(steradians46) / sum(steradians46)
-
-    return elevations46, azimuths46, sky_fraction
-
-
-def sky_radiance_distribution(sky_elevation, sky_azimuth, sky_fraction,
-                              sky_type='soc', sun_elevation=None,
-                              sun_azimuth=None, avoid_sun=True):
-    """Normalised sky radiance distribution as a function of sky type for a
-    finite set of directions sampling the sky hemisphere.
-
-    Args:
-        sky_elevation: (float or list of float) elevation (degrees) of directions
-            sampling the sky hemisphere
-        sky_azimuth: (float or list of float) azimuth (degrees, from North,
-            positive clockwise) of directions sampling the sky hemisphere
-        sky_fraction: (float or list of float) fraction of sky associated to
-            directions sampling the sky hemisphere
-        sky_type: (str) one of  'soc' (standard overcast sky),
-                                'uoc' (uniform luminance)
-                                'clear_sky' (standard clear sky low turbidity)
-        sun_elevation: sun elevation (degrees). Only needed for clear_sky
-        sun_azimuth: sun azimuth (degrees, from North, positive clockwise).
-            Only needed for clear_sky
-        avoid_sun (bool): avoid sampling radiance distribution toward directions
-        directly pointing to solar disc
-
-    Returns:
-        the relative radiance(s) associated to the sky directions
-    """
-
-    el = numpy.radians(sky_elevation)
-    az = numpy.radians(sky_azimuth)
-    sky_fraction = numpy.array(sky_fraction)
-
-    if sun_elevation is not None:
-        sun_elevation = numpy.radians(sun_elevation)
-    if sun_azimuth is not None:
-        sun_azimuth = numpy.radians(sun_azimuth)
-
-    if avoid_sun and sky_type == 'clear_sky':
-        delta_el = abs(el - sun_elevation)
-        delta_az = abs(az - sun_azimuth)
-        sun_disc = numpy.radians(0.553)
-        az += numpy.where((delta_az < sun_disc) & (delta_el < sun_disc), sun_disc,
-                          0)
-
-    lum = cie_relative_luminance(el, az, sun_elevation, sun_azimuth,
-                                 type=sky_type)
-    rad_dist = lum * sky_fraction
-    rad_dist /= sum(rad_dist)
-
-    return rad_dist
-
-
-def sun_sources(irradiance=1, dates=None, daydate=_daydate,
-                longitude=_longitude, latitude=_latitude, altitude=_altitude,
-                timezone=_timezone):
-    """ Light sources representing the sun under clear sky conditions
-
-    Args:
-        irradiance: (float) sum of horizontal irradiance of sources.
-            Using irradiance=1 (default) yields relative contribution of sources.
-            If None, clear sky sun horizontal irradiance predicted by
-            Perez/Ineichen model is used.
-        dates: A pandas datetime index (as generated by pandas.date_range). If
-            None, hourly values for daydate are used.
-        daydate: (str) yyyy-mm-dd (not used if dates is not None).
-        longitude: (float) in degrees
-        latitude: (float) in degrees
-        altitude: (float) in meter
-        timezone:(str) the time zone (not used if dates are already localised)
-
-    Returns:
-        elevation (degrees), azimuth (degrees, from North positive clockwise)
-        and horizontal irradiance of sources
-    """
-
-    c_sky = clear_sky_irradiances(dates=dates, daydate=daydate,
-                                  longitude=longitude, latitude=latitude,
-                                  altitude=altitude, timezone=timezone)
-
-    sun_irradiance = c_sky['ghi'] - c_sky['dhi']
-
-    if irradiance is not None:
-        sun_irradiance /= sum(sun_irradiance)
-        sun_irradiance *= irradiance
-
-    # Sr = (1 -cos(cone half angle)) * 2 * pi, frac = Sr / 2 / pi
-    # fsun = 1 - numpy.cos(numpy.radians(.53 / 2))
-    sun = sun_position(dates=dates, daydate=daydate, latitude=latitude,
-                       longitude=longitude, altitude=altitude,
-                       timezone=timezone)
-    return sun['elevation'].values, sun['azimuth'].values, sun_irradiance.values
-
-
-def sky_sources(sky_type='soc', irradiance=1, dates=None, daydate=_daydate,
-                longitude=_longitude, latitude=_latitude,
-                altitude=_altitude, timezone=_timezone):
-    """ Light sources representing standard cie sky types in 46 directions
-    Args:
-        sky_type:(str) type of sky luminance model. One of :
-                           'soc' (standard overcast sky),
-                           'uoc' (uniform overcast sky)
-                           'clear_sky' (standard clear sky)
-        irradiance: (float) sum of horizontal irradiance of all sources. If None
-         diffuse horizontal clear_sky irradiance are used for clear_sky type and
-          20% attenuated clear_sky global horizontal irradiances are used for
-          soc and uoc types.
-        dates: A pandas datetime index (as generated by pandas.date_range). If
-            None, hourly values for daydate are used.
-        daydate: (str) yyyy-mm-dd (not used if dates is not None).
-        longitude: (float) in degrees
-        latitude: (float) in degrees
-        altitude: (float) in meter
-        timezone:(str) the time zone (not used if dates are already localised)
-
-    Returns:
-        elevation (degrees), azimuth (degrees, from North positive clockwise),
-        and horizontal irradiance of sources
-    """
-
-    source_elevation, source_azimuth, source_fraction = sky_discretisation()
-
-    if sky_type == 'soc' or sky_type == 'uoc':
-        radiance = sky_radiance_distribution(source_elevation, source_azimuth,
-                                             source_fraction,
-                                             sky_type=sky_type)
-        source_irradiance = horizontal_irradiance(radiance, source_elevation)
-        if irradiance is None:
-            sky_irradiance = clear_sky_irradiances(dates=dates, daydate=daydate,
-                                               longitude=longitude,
-                                               latitude=latitude,
-                                               altitude=altitude,
-                                               timezone=timezone)
-            irradiance = sum(sky_irradiance['ghi']) * 0.2
-
-    elif sky_type == 'clear_sky':
-        sun = sun_position(dates=dates, daydate=daydate, latitude=latitude,
-                           longitude=longitude, altitude=altitude,
-                           timezone=timezone)
-        c_sky = clear_sky_irradiances(dates=dates, daydate=daydate,
-                                      longitude=longitude, latitude=latitude,
-                                      altitude=altitude, timezone=timezone)
-        c_sky = pandas.concat([sun, c_sky], axis=1)
-        if irradiance is None:
-            irradiance = sum(c_sky['dhi'])
-
-        # temporal weigths : use dhi (diffuse horizontal irradiance)
-        c_sky['wsky'] = c_sky['dhi'] / sum(c_sky['dhi'])
-        source_irradiance = numpy.zeros_like(source_fraction)
-        for i, row in c_sky.iterrows():
-            rad = sky_radiance_distribution(source_elevation, source_azimuth,
-                                            source_fraction,
-                                            sky_type='clear_sky',
-                                            sun_elevation=row['elevation'],
-                                            sun_azimuth=row['azimuth'],
-                                            avoid_sun=True)
-            source_irradiance += (
-            horizontal_irradiance(rad, source_elevation) * row['wsky'])
-    else:
-        raise ValueError(
-            'unknown type: ' + sky_type +
-            ' (should be one of uoc, soc, clear_sky')
-
-    source_irradiance /= sum(source_irradiance)
-    source_irradiance *= irradiance
-    return source_elevation, source_azimuth, source_irradiance
-
-
-def sun_fraction(sky):
-    """Sun fraction of sky irradiance
-
-    Args:
-        sky: (pandas DataFrame) sky irradiances as computed by sky_irradiances
-        function
-
-    Returns:
-        integrated sun fraction
-    """
-    if sky['dni'].sum() == 0 : return 0
-    return (sky['ghi'] - sky['dhi']).sum() / sky['ghi'].sum()
-
-
-def sky_blend(sky, f_sun=0.):
-    """ Clear-sky / overcast mixing fractions for blended sky irradiance model
-
-    ref :  J. Mardaljevic. Daylight Simulation: Validation, Sky Models and
-    Daylight Coefficients. PhD thesis, De Montfort University,
-    Leicester, UK, 2000.
-    p193,eq. 5-10
-
-    Args:
-        sky: (pandas DataFrame): sky irradiances as computed by sky_irradiances
-        function
-        f_sun: (float) sun mixing fraction for the sun (default 0)
-    """
-    def _f_clear(clearness_index):
-        return min(1, (clearness_index - 1) / (1.41 - 1))
-    f_clear = numpy.array(map(_f_clear, sky['clearness']))
-    # temporal integration
-    fclear = (f_clear * sky['ghi']).sum() / sky['ghi'].sum()
-    f_clear_sky = fclear * (1 - f_sun)
-    f_soc = (1 - fclear) * (1 - f_sun)
-
-    return f_clear_sky, f_soc
-
-
-def sun_sky_sources(ghi=None, dhi=None, attenuation=None, model='blended',
-                    dates=None, daydate=_daydate, pressure=101325,
-                    temp_dew=None, longitude=_longitude, latitude=_latitude,
-                    altitude=_altitude, timezone=_timezone, normalisation=None):
-    """ Light sources representing the sun and the sky for actual irradiances
-
-    Args:
-        ghi: (array_like): global horizontal irradiance (W. m-2). If None(
-         default) clear sky irradiances are used
-        dhi: (array-like, optional): actual diffuse horizontal irradiance.
-        attenuation: (float) attenuation factor for ghi (actual_ghi =
-         attenuation * ghi). If None (default), no attenuation is applied.
-        model:(str) sky luminance model. One of :
-                'sun_soc' sun/soc mix as a function of dni / dhi
-                'blended' sun/soc/clear_sky blend after Mardaljevic, 2000
-        dates: A pandas datetime index (as generated by pandas.date_range). If
-            None, hourly values for daydate are used.
-        daydate: (str) yyyy-mm-dd (not used if dates is not None).
-        pressure: the site pressure (Pa)
-        temp_dew: the dew point temperature
-        longitude: (float) in degrees
-        latitude: (float) in degrees
-        altitude: (float) in meter
-        timezone:(str) the time zone (not used if dates are already localised)
-        normalisation: (float) If not None, sun and sky sources are normalised
-         so that sum of sun + sky irradiance equals this value.
-
-    Returns:
-        elevation (degrees), azimuth (degrees, from North positive clockwise),
-        and horizontal irradiance of sources representing the sun and same
-        quantities for sources representing the sky
-
-    Details:
-        J. Mardaljevic. Daylight Simulation: Validation, Sky Models and
-        Daylight Coefficients. PhD thesis, De Montfort University,
-        Leicester, UK, 2000.
-    """
-
-    sky_irr = sky_irradiances(dates=dates, daydate=daydate, ghi=ghi, dhi=dhi,
-                              attenuation=attenuation, pressure=pressure,
-                              temp_dew=temp_dew, longitude=longitude,
-                              latitude=latitude, altitude=altitude,
-                              timezone=timezone)
-    if normalisation is None:
-        normalisation = sky_irr['ghi'].sum()
-
-    f_sun = sun_fraction(sky_irr)
-    irradiance = f_sun * normalisation
-    sun = sun_sources(irradiance=irradiance, dates=dates,
-                      daydate=daydate, latitude=latitude, longitude=longitude,
-                      altitude=altitude, timezone=timezone)
-
-<<<<<<< HEAD
-    if model == 'blended' and f_sun != 0:
-=======
-    if model == 'blended' and f_sun > 0:
->>>>>>> 54949d20
-        f_clear_sky, f_soc = sky_blend(sky_irr, f_sun)
-        irradiance = f_soc * normalisation
-        sky_el, sky_az, soc = sky_sources(sky_type='soc', irradiance=irradiance)
-        irradiance = f_clear_sky * normalisation
-        _, _, csky = sky_sources(sky_type='clear_sky',
-                                 irradiance=irradiance, dates=dates,
-                                 daydate=daydate, latitude=latitude,
-                                 longitude=longitude, altitude=altitude,
-                                 timezone=timezone)
-        sky = sky_el, sky_az, soc + csky
-    elif model == 'sun_soc' or f_sun == 0:
-        irradiance = (1 - f_sun) * normalisation
-        sky = sky_sources(sky_type='soc', irradiance=irradiance)
-    elif f_sun == 0:
-        irradiance = (1 - f_sun) * ghi
-        sky = sky_sources(sky_type='soc', irradiance=irradiance)
-    else:
-        raise ValueError(
-            'unknown model: ' + model +
-            ' (should be one of: soc_sun, blended)')
-    return sun, sky
-
-
-
-
+# -*- python -*-
+#
+#       Copyright 2016 INRIA - CIRAD - INRA
+#
+#       Distributed under the Cecill-C License.
+#       See accompanying file LICENSE.txt or copy at
+#           http://www.cecill.info/licences/Licence_CeCILL-C_V1-en.html
+#
+#       WebSite : https://github.com/openalea-incubator/astk
+#
+#       File author(s): Christian Fournier <Christian.Fournier@supagro.inra.fr>
+#
+# ==============================================================================
+""" A collection of equation for modelling sun position, sun irradiance and sky
+irradiance
+"""
+
+import numpy
+import pandas
+from alinea.astk.meteorology.sky_irradiance import sky_irradiances, \
+    clear_sky_irradiances, horizontal_irradiance
+from alinea.astk.meteorology.sun_position import sun_position
+
+# default location and dates
+_daydate = '2000-06-21'
+_timezone = 'Europe/Paris'
+_longitude = 3.52
+_latitude = 43.36
+_altitude = 56
+
+
+# sky models / equations
+def cie_luminance_gradation(sky_elevation, a, b):
+    """ function giving the dependence of the luminance of a sky element
+    to its elevation angle
+    
+    CIE, 2002, Spatial distribution of daylight CIE standard general sky,
+    CIE standard, CIE Central Bureau, Vienna
+    
+    elevation : elevation angle of the sky element (rad)
+    a, b : coefficient for the type of sky
+    """
+    z = numpy.pi / 2 - numpy.array(sky_elevation)
+    phi_0 = 1 + a * numpy.exp(b)
+    phi_z = numpy.where(sky_elevation == 0, 1,
+                        1 + a * numpy.exp(b / numpy.cos(z)))
+    return phi_z / phi_0
+
+
+def cie_scattering_indicatrix(sun_azimuth, sun_elevation, sky_azimuth,
+                              sky_elevation, c, d, e):
+    """ function giving the dependence of the luminance
+    to its azimuth distance to the sun
+    
+    CIE, 2002, Spatial distribution of daylight CIE standard general sky,
+    CIE standard, CIE Central Bureau, Vienna
+    
+    elevation : elevation angle of the sky element (rad)
+    d, e : coefficient for the type of sky
+    """
+    z = numpy.pi / 2 - numpy.array(sky_elevation)
+    zs = numpy.pi / 2 - numpy.array(sun_elevation)
+    alpha = numpy.array(sky_azimuth)
+    alpha_s = numpy.array(sun_azimuth)
+    ksi = numpy.arccos(
+        numpy.cos(zs) * numpy.cos(z) + numpy.sin(zs) * numpy.sin(z) * numpy.cos(
+            numpy.abs(alpha - alpha_s)))
+
+    f_ksi = 1 + c * (
+    numpy.exp(d * ksi) - numpy.exp(d * numpy.pi / 2)) + e * numpy.power(
+        numpy.cos(ksi), 2)
+    f_zs = 1 + c * (
+    numpy.exp(d * zs) - numpy.exp(d * numpy.pi / 2)) + e * numpy.power(
+        numpy.cos(zs), 2)
+
+    return f_ksi / f_zs
+
+
+def cie_relative_luminance(sky_elevation, sky_azimuth=None, sun_elevation=None,
+                           sun_azimuth=None, type='soc'):
+    """ cie relative luminance of a sky element relative to the luminance
+    at zenith
+    
+    angle in radians
+    type is one of 'soc' (standard overcast sky), 'uoc' (uniform radiance)
+    or 'clear_sky' (standard clear sky low turbidity)
+    """
+
+    if type == 'clear_sky' and (
+                sun_elevation is None or sun_azimuth is None or sky_azimuth is None):
+        raise ValueError, 'Clear sky requires sun position'
+
+    if type == 'soc':
+        return cie_luminance_gradation(sky_elevation, 4, -0.7)
+    elif type == 'uoc':
+        return cie_luminance_gradation(sky_elevation, 0, -1)
+    elif type == 'clear_sky':
+        return cie_luminance_gradation(sky_elevation, -1,
+                                       -0.32) * cie_scattering_indicatrix(
+            sun_azimuth, sun_elevation, sky_azimuth, sky_elevation, 10, -3,
+            0.45)
+    else:
+        raise ValueError, 'Unknown sky type'
+
+
+def sky_discretisation(type='turtle46', nb_az=None, nb_el=None):
+    elevations46 = [9.23] * 10 + [10.81] * 5 + [26.57] * 5 + [31.08] * 10 + [
+                    47.41] * 5 + [52.62] * 5 + [69.16] * 5 + [90]
+    azimuths46 = [12.23, 59.77, 84.23, 131.77, 156.23, 203.77, 228.23, 275.77,
+                  300.23, 347.77, 36, 108, 180, 252, 324, 0, 72, 144, 216, 288,
+                  23.27, 48.73, 95.27, 120.73, 167.27, 192.73, 239.27, 264.73,
+                  311.27, 336.73, 0, 72, 144, 216, 288, 36, 108, 180, 252, 324,
+                  0, 72, 144, 216, 288, 180]
+    steradians46 = [0.1355] * 10 + [0.1476] * 5 + [0.1207] * 5 + [
+                   0.1375] * 10 + [0.1364] * 5 + [0.1442] * 5 + [0.1378] * 5 + [
+                       0.1196]
+    sky_fraction = numpy.array(steradians46) / sum(steradians46)
+
+    return elevations46, azimuths46, sky_fraction
+
+
+def sky_radiance_distribution(sky_elevation, sky_azimuth, sky_fraction,
+                              sky_type='soc', sun_elevation=None,
+                              sun_azimuth=None, avoid_sun=True):
+    """Normalised sky radiance distribution as a function of sky type for a
+    finite set of directions sampling the sky hemisphere.
+
+    Args:
+        sky_elevation: (float or list of float) elevation (degrees) of directions
+            sampling the sky hemisphere
+        sky_azimuth: (float or list of float) azimuth (degrees, from North,
+            positive clockwise) of directions sampling the sky hemisphere
+        sky_fraction: (float or list of float) fraction of sky associated to
+            directions sampling the sky hemisphere
+        sky_type: (str) one of  'soc' (standard overcast sky),
+                                'uoc' (uniform luminance)
+                                'clear_sky' (standard clear sky low turbidity)
+        sun_elevation: sun elevation (degrees). Only needed for clear_sky
+        sun_azimuth: sun azimuth (degrees, from North, positive clockwise).
+            Only needed for clear_sky
+        avoid_sun (bool): avoid sampling radiance distribution toward directions
+        directly pointing to solar disc
+
+    Returns:
+        the relative radiance(s) associated to the sky directions
+    """
+
+    el = numpy.radians(sky_elevation)
+    az = numpy.radians(sky_azimuth)
+    sky_fraction = numpy.array(sky_fraction)
+
+    if sun_elevation is not None:
+        sun_elevation = numpy.radians(sun_elevation)
+    if sun_azimuth is not None:
+        sun_azimuth = numpy.radians(sun_azimuth)
+
+    if avoid_sun and sky_type == 'clear_sky':
+        delta_el = abs(el - sun_elevation)
+        delta_az = abs(az - sun_azimuth)
+        sun_disc = numpy.radians(0.553)
+        az += numpy.where((delta_az < sun_disc) & (delta_el < sun_disc), sun_disc,
+                          0)
+
+    lum = cie_relative_luminance(el, az, sun_elevation, sun_azimuth,
+                                 type=sky_type)
+    rad_dist = lum * sky_fraction
+    rad_dist /= sum(rad_dist)
+
+    return rad_dist
+
+
+def sun_sources(irradiance=1, dates=None, daydate=_daydate,
+                longitude=_longitude, latitude=_latitude, altitude=_altitude,
+                timezone=_timezone):
+    """ Light sources representing the sun under clear sky conditions
+
+    Args:
+        irradiance: (float) sum of horizontal irradiance of sources.
+            Using irradiance=1 (default) yields relative contribution of sources.
+            If None, clear sky sun horizontal irradiance predicted by
+            Perez/Ineichen model is used.
+        dates: A pandas datetime index (as generated by pandas.date_range). If
+            None, hourly values for daydate are used.
+        daydate: (str) yyyy-mm-dd (not used if dates is not None).
+        longitude: (float) in degrees
+        latitude: (float) in degrees
+        altitude: (float) in meter
+        timezone:(str) the time zone (not used if dates are already localised)
+
+    Returns:
+        elevation (degrees), azimuth (degrees, from North positive clockwise)
+        and horizontal irradiance of sources
+    """
+
+    c_sky = clear_sky_irradiances(dates=dates, daydate=daydate,
+                                  longitude=longitude, latitude=latitude,
+                                  altitude=altitude, timezone=timezone)
+
+    sun_irradiance = c_sky['ghi'] - c_sky['dhi']
+
+    if irradiance is not None:
+        sun_irradiance /= sum(sun_irradiance)
+        sun_irradiance *= irradiance
+
+    # Sr = (1 -cos(cone half angle)) * 2 * pi, frac = Sr / 2 / pi
+    # fsun = 1 - numpy.cos(numpy.radians(.53 / 2))
+    sun = sun_position(dates=dates, daydate=daydate, latitude=latitude,
+                       longitude=longitude, altitude=altitude,
+                       timezone=timezone)
+    return sun['elevation'].values, sun['azimuth'].values, sun_irradiance.values
+
+
+def sky_sources(sky_type='soc', irradiance=1, dates=None, daydate=_daydate,
+                longitude=_longitude, latitude=_latitude,
+                altitude=_altitude, timezone=_timezone):
+    """ Light sources representing standard cie sky types in 46 directions
+    Args:
+        sky_type:(str) type of sky luminance model. One of :
+                           'soc' (standard overcast sky),
+                           'uoc' (uniform overcast sky)
+                           'clear_sky' (standard clear sky)
+        irradiance: (float) sum of horizontal irradiance of all sources. If None
+         diffuse horizontal clear_sky irradiance are used for clear_sky type and
+          20% attenuated clear_sky global horizontal irradiances are used for
+          soc and uoc types.
+        dates: A pandas datetime index (as generated by pandas.date_range). If
+            None, hourly values for daydate are used.
+        daydate: (str) yyyy-mm-dd (not used if dates is not None).
+        longitude: (float) in degrees
+        latitude: (float) in degrees
+        altitude: (float) in meter
+        timezone:(str) the time zone (not used if dates are already localised)
+
+    Returns:
+        elevation (degrees), azimuth (degrees, from North positive clockwise),
+        and horizontal irradiance of sources
+    """
+
+    source_elevation, source_azimuth, source_fraction = sky_discretisation()
+
+    if sky_type == 'soc' or sky_type == 'uoc':
+        radiance = sky_radiance_distribution(source_elevation, source_azimuth,
+                                             source_fraction,
+                                             sky_type=sky_type)
+        source_irradiance = horizontal_irradiance(radiance, source_elevation)
+        if irradiance is None:
+            sky_irradiance = clear_sky_irradiances(dates=dates, daydate=daydate,
+                                               longitude=longitude,
+                                               latitude=latitude,
+                                               altitude=altitude,
+                                               timezone=timezone)
+            irradiance = sum(sky_irradiance['ghi']) * 0.2
+
+    elif sky_type == 'clear_sky':
+        sun = sun_position(dates=dates, daydate=daydate, latitude=latitude,
+                           longitude=longitude, altitude=altitude,
+                           timezone=timezone)
+        c_sky = clear_sky_irradiances(dates=dates, daydate=daydate,
+                                      longitude=longitude, latitude=latitude,
+                                      altitude=altitude, timezone=timezone)
+        c_sky = pandas.concat([sun, c_sky], axis=1)
+        if irradiance is None:
+            irradiance = sum(c_sky['dhi'])
+
+        # temporal weigths : use dhi (diffuse horizontal irradiance)
+        c_sky['wsky'] = c_sky['dhi'] / sum(c_sky['dhi'])
+        source_irradiance = numpy.zeros_like(source_fraction)
+        for i, row in c_sky.iterrows():
+            rad = sky_radiance_distribution(source_elevation, source_azimuth,
+                                            source_fraction,
+                                            sky_type='clear_sky',
+                                            sun_elevation=row['elevation'],
+                                            sun_azimuth=row['azimuth'],
+                                            avoid_sun=True)
+            source_irradiance += (
+            horizontal_irradiance(rad, source_elevation) * row['wsky'])
+    else:
+        raise ValueError(
+            'unknown type: ' + sky_type +
+            ' (should be one of uoc, soc, clear_sky')
+
+    source_irradiance /= sum(source_irradiance)
+    source_irradiance *= irradiance
+    return source_elevation, source_azimuth, source_irradiance
+
+
+def sun_fraction(sky):
+    """Sun fraction of sky irradiance
+
+    Args:
+        sky: (pandas DataFrame) sky irradiances as computed by sky_irradiances
+        function
+
+    Returns:
+        integrated sun fraction
+    """
+    if sky['dni'].sum() == 0 : return 0
+    return (sky['ghi'] - sky['dhi']).sum() / sky['ghi'].sum()
+
+
+def sky_blend(sky, f_sun=0.):
+    """ Clear-sky / overcast mixing fractions for blended sky irradiance model
+
+    ref :  J. Mardaljevic. Daylight Simulation: Validation, Sky Models and
+    Daylight Coefficients. PhD thesis, De Montfort University,
+    Leicester, UK, 2000.
+    p193,eq. 5-10
+
+    Args:
+        sky: (pandas DataFrame): sky irradiances as computed by sky_irradiances
+        function
+        f_sun: (float) sun mixing fraction for the sun (default 0)
+    """
+    def _f_clear(clearness_index):
+        return min(1, (clearness_index - 1) / (1.41 - 1))
+    f_clear = numpy.array(map(_f_clear, sky['clearness']))
+    # temporal integration
+    fclear = (f_clear * sky['ghi']).sum() / sky['ghi'].sum()
+    f_clear_sky = fclear * (1 - f_sun)
+    f_soc = (1 - fclear) * (1 - f_sun)
+
+    return f_clear_sky, f_soc
+
+
+def sun_sky_sources(ghi=None, dhi=None, attenuation=None, model='blended',
+                    dates=None, daydate=_daydate, pressure=101325,
+                    temp_dew=None, longitude=_longitude, latitude=_latitude,
+                    altitude=_altitude, timezone=_timezone, normalisation=None):
+    """ Light sources representing the sun and the sky for actual irradiances
+
+    Args:
+        ghi: (array_like): global horizontal irradiance (W. m-2). If None(
+         default) clear sky irradiances are used
+        dhi: (array-like, optional): actual diffuse horizontal irradiance.
+        attenuation: (float) attenuation factor for ghi (actual_ghi =
+         attenuation * ghi). If None (default), no attenuation is applied.
+        model:(str) sky luminance model. One of :
+                'sun_soc' sun/soc mix as a function of dni / dhi
+                'blended' sun/soc/clear_sky blend after Mardaljevic, 2000
+        dates: A pandas datetime index (as generated by pandas.date_range). If
+            None, hourly values for daydate are used.
+        daydate: (str) yyyy-mm-dd (not used if dates is not None).
+        pressure: the site pressure (Pa)
+        temp_dew: the dew point temperature
+        longitude: (float) in degrees
+        latitude: (float) in degrees
+        altitude: (float) in meter
+        timezone:(str) the time zone (not used if dates are already localised)
+        normalisation: (float) If not None, sun and sky sources are normalised
+         so that sum of sun + sky irradiance equals this value.
+
+    Returns:
+        elevation (degrees), azimuth (degrees, from North positive clockwise),
+        and horizontal irradiance of sources representing the sun and same
+        quantities for sources representing the sky
+
+    Details:
+        J. Mardaljevic. Daylight Simulation: Validation, Sky Models and
+        Daylight Coefficients. PhD thesis, De Montfort University,
+        Leicester, UK, 2000.
+    """
+
+    sky_irr = sky_irradiances(dates=dates, daydate=daydate, ghi=ghi, dhi=dhi,
+                              attenuation=attenuation, pressure=pressure,
+                              temp_dew=temp_dew, longitude=longitude,
+                              latitude=latitude, altitude=altitude,
+                              timezone=timezone)
+    if normalisation is None:
+        normalisation = sky_irr['ghi'].sum()
+
+    f_sun = sun_fraction(sky_irr)
+    irradiance = f_sun * normalisation
+    sun = sun_sources(irradiance=irradiance, dates=dates,
+                      daydate=daydate, latitude=latitude, longitude=longitude,
+                      altitude=altitude, timezone=timezone)
+
+    if model == 'blended' and f_sun > 0:
+        f_clear_sky, f_soc = sky_blend(sky_irr, f_sun)
+        irradiance = f_soc * normalisation
+        sky_el, sky_az, soc = sky_sources(sky_type='soc', irradiance=irradiance)
+        irradiance = f_clear_sky * normalisation
+        _, _, csky = sky_sources(sky_type='clear_sky',
+                                 irradiance=irradiance, dates=dates,
+                                 daydate=daydate, latitude=latitude,
+                                 longitude=longitude, altitude=altitude,
+                                 timezone=timezone)
+        sky = sky_el, sky_az, soc + csky
+    elif model == 'sun_soc' or f_sun == 0:
+        irradiance = (1 - f_sun) * normalisation
+        sky = sky_sources(sky_type='soc', irradiance=irradiance)
+    elif f_sun == 0:
+        irradiance = (1 - f_sun) * ghi
+        sky = sky_sources(sky_type='soc', irradiance=irradiance)
+    else:
+        raise ValueError(
+            'unknown model: ' + model +
+            ' (should be one of: soc_sun, blended)')
+    return sun, sky
+
+
+
+