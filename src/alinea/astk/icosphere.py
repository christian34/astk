# -*- python -*-
#
#       Copyright 2016 INRIA - CIRAD - INRA
#
#       Distributed under the Cecill-C License.
#       See accompanying file LICENSE.txt or copy at
#           http://www.cecill.info/licences/Licence_CeCILL-C_V1-en.html
#
#       WebSite : https://github.com/openalea-incubator/astk
#
#       File author(s): Christian Fournier <Christian.Fournier@supagro.inra.fr>
#
#       Credits:
#       Starting point for developing this module the C code found here:
#   http://blog.andreaskahler.com/2009/06/creating-icosphere-mesh-in-code.html.
#       Renaud Fournier helps a lot in coding the ordering the different
#       refinements of the icospheres
#
# ==============================================================================
"""
Generation of regular spherical polyhedrons: icospheres and their
hexagonal/pentagonal duals.
"""

from __future__ import division
import math
import numpy
import warnings
from six.moves import zip
from six.moves import range

display_enable = True
try:
    import openalea.plantgl.all as pgl
except ImportError:
    warnings.warn('PlantGL not installed: display is not enable!')
    display_enable = False


def display(vertices, faces, color=None, view=True):
    """3D display of a polyhedron with PlantGL

    Args:
        vertices (list of tuples): list of 3D coordinates of polyhedron vertices
        faces (list of tuple): list of vertex indices defining the faces
        color: a (r,g,b) tuple defining color.
        If None (default), default PlantGL material is used.
        view (bool): should the shape be displayed ?

    Returns:
        a pgl shape
    """
    global display_enable
    if display_enable:
        if color is None:
            shape = pgl.Shape(pgl.FaceSet(pointList=vertices, indexList=faces))
        else:
            m = pgl.Material(pgl.Color3(*color))
            shape = pgl.Shape(pgl.FaceSet(pointList=vertices, indexList=faces),
                              m)
        if view:
            pgl.Viewer.display(shape)
    else:
        warnings.warn('PlantGL not installed: display is not enable!')
        shape = None
    return shape


def normed(point):
    """ normalised coordinates of (0,point) vector
    """
    x, y, z = point
    radius = math.sqrt(x ** 2 + y ** 2 + z ** 2)
    return x / radius, y / radius, z / radius


def norm(vector):
    """ norm of a vector
    """
    x, y, z = vector
    return math.sqrt(x ** 2 + y ** 2 + z ** 2)


def spherical(points):
    """ zenital and azimutal coordinate of a list of points"""
    x, y, z = list(zip(*points))
    return numpy.arccos(z), numpy.arctan2(y, x)


def rotation_matrix(axis, theta):
    """
    Return the rotation matrix associated with counterclockwise rotation about
    the given axis by theta radians.
    """
    axis = numpy.asarray(axis)
    axis = axis / norm(axis)
    a = math.cos(theta / 2.0)
    b, c, d = -axis * math.sin(theta / 2.0)
    aa, bb, cc, dd = a * a, b * b, c * c, d * d
    bc, ad, ac, ab, bd, cd = b * c, a * d, a * c, a * b, b * d, c * d
    return numpy.array([[aa + bb - cc - dd, 2 * (bc + ad), 2 * (bd - ac)],
                     [2 * (bc - ad), aa + cc - bb - dd, 2 * (cd + ab)],
                     [2 * (bd + ac), 2 * (cd - ab), aa + dd - bb - cc]])


def rotate(points, rotation_matrix):
    return [numpy.dot(rotation_matrix, p) for p in points]


def inverse_rotation(points, theta, phi):
    """rotate points -phi around z, then -theta around y"""

    rotz = rotation_matrix([0, 0, 1], -phi)
    roty = rotation_matrix([0, 1, 0], - theta)
    return rotate(rotate(points, rotz), roty)


def middle_point(p1, p2):
    """ coordinates of the middle point between p1 and p2
    """
    x1, y1, z1 = p1
    x2, y2, z2 = p2
    return (x1 + x2) / 2., (y1 + y2) / 2., (z1 + z2) / 2.,


def centroid(points):
    x, y, z = list(zip(*points))
    return numpy.mean(x), numpy.mean(y), numpy.mean(z)



def icosahedron():
    """ Creates the vertices and faces of an icosahedron inscribed in the
    unit_sphere and with one vertex aligned on Z+ axis

    Returns:
        a list of vertices and a list of faces
    """

    t = (1.0 + math.sqrt(5.0)) / 2.0

    vertices = []
    vertices.append(normed((-1, t, 0)))
    vertices.append(normed((1, t, 0)))
    vertices.append(normed((-1, -t, 0)))
    vertices.append(normed((1, -t, 0)))

    vertices.append(normed((0, -1, t)))
    vertices.append(normed((0, 1, t)))
    vertices.append(normed((0, -1, -t)))
    vertices.append(normed((0, 1, -t)))

    vertices.append(normed((t, 0, -1)))
    vertices.append(normed((t, 0, 1)))
    vertices.append(normed((-t, 0, -1)))
    vertices.append(normed((-t, 0, 1)))

    # align to get second point on Z+
    theta, phi = zip(*spherical(vertices))[1]
    vertices = inverse_rotation(vertices, theta, phi)

    # create 20 triangles of the icosahedron
    faces = []

    # 5 faces around point 0
    faces.append((0, 11, 5))
    faces.append((0, 5, 1))
    faces.append((0, 1, 7))
    faces.append((0, 7, 10))
    faces.append((0, 10, 11))

    # 5 adjacent faces
    faces.append((1, 5, 9))
    faces.append((5, 11, 4))
    faces.append((11, 10, 2))
    faces.append((10, 7, 6))
    faces.append((7, 1, 8))

    # 5 faces around point 3
    faces.append((3, 9, 4))
    faces.append((3, 4, 2))
    faces.append((3, 2, 6))
    faces.append((3, 6, 8))
    faces.append((3, 8, 9))

    # 5 adjacent faces
    faces.append((4, 9, 5))
    faces.append((2, 4, 11))
    faces.append((6, 2, 10))
    faces.append((8, 6, 7))
    faces.append((9, 8, 1))

    return vertices, faces


def split_triangles(vertices, faces, tags=None):
    """ Iterate an icosphere by sub-dividing each triangle into 4.

    Args:
        vertices (list of tuples): list of 3D coordinates of icosphere vertices
        faces (list of tuple): list of vertex indices defining the faces
        tags (list of int): list of integer identifying a face. if None (default)
        no tags are returned
    Returns:
        a list of vertices and a list of faces and, if tags is not None, a list
        of tags referencing the tag of the parent face

    This is a python implementation of the C code found here:
    http://blog.andreaskahler.com/2009/06/creating-icosphere-mesh-in-code.html
"""
    # cache is a (index_p1, index_p2): middle_point_index dict refering
    # to vertices
    cache = {}
    for i in range(len(faces)):
        face = faces.pop(0)
        v1, v2, v3 = face
        p1 = vertices[v1]
        p2 = vertices[v2]
        p3 = vertices[v3]
        ka = tuple(sorted((v1, v2)))
        kb = tuple(sorted((v2, v3)))
        kc = tuple(sorted((v1, v3)))
        if ka in cache:
            va = cache[ka]
        else:
            vertices.append(normed(middle_point(p1, p2)))
            va = len(vertices) - 1
            cache.update({ka: va})
        if kb in cache:
            vb = cache[kb]
        else:
            vertices.append(normed(middle_point(p2, p3)))
            vb = len(vertices) - 1
            cache.update({kb: vb})
        if kc in cache:
            vc = cache[kc]
        else:
            vertices.append(normed(middle_point(p1, p3)))
            vc = len(vertices) - 1
            cache.update({kc: vc})

        faces.append((v1, va, vc))
        faces.append((v2, vb, va))
        faces.append((v3, vc, vb))
        faces.append((va, vb, vc))

        if tags is not None:
            tag = tags.pop(0)
            tags.extend([tag] * 4)

    if tags is None:
        return vertices, faces
    else:
        return vertices, faces, tags


def sorted_faces(center, face_indices, faces):
    """ return face indices sorted to form a counter clockwise rotation
     around its centroid"""
    indices = [i for i in face_indices]
    sorted_indices = [indices.pop(0)]
    while len(indices) > 0:
        last = faces[sorted_indices[-1]]
        next_pt = last[((numpy.where(numpy.array(last) == center)[0] + 2) % 3)[0]]
        next_index = [i for i, f in enumerate(indices) if next_pt in faces[f]][0]
        sorted_indices.append(indices.pop(next_index))
    return sorted_indices


def dual(vertices, faces):
    """Generate the dual polyhedron associated to an icosphere.

    Args:
        vertices (list of tuples): list of 3D coordinates of icosphere vertices
        faces (list of tuple): list of vertex indices defining the faces
    Returns:
        a list of vertices and a list of faces
    """

    # centers = []
    dual_vertices = []
    dual_faces = []
    cache = {}
    for icenter, center in enumerate(vertices):
        new_face = []
        # centers.append(center)
        ifaces = [i for i, f in enumerate(faces) if icenter in f]
        for iface in sorted_faces(icenter, ifaces, faces):
            if iface in cache:
                new_face.append(cache[iface])
            else:
                cache[iface] = len(dual_vertices)
                new_face.append(len(dual_vertices))
                points = [vertices[i] for i in faces[iface]]
                dual_vertices.append(normed(centroid(points)))
        dual_faces.append(new_face)

    return dual_vertices, dual_faces


def star_split(vertices, faces, tags=None):
    """ star-split the faces of a polyhedron

    Args:
        vertices (list of tuples): list of 3D coordinates of polyhedron vertices
        faces (list of tuple): list of vertex indices defining the faces
        tags (list of int): list of integer identifying a face. if None (default)
        no tags are returned
    Returns:
        a list of vertices and a list of faces and, if tags is not None, a list
        of tags referencing the tag of the parent face
    """

    for i in range(len(faces)):
        face = faces.pop(0)
        center = normed(centroid([vertices[p] for p in face]))
        icenter = len(vertices)
        vertices.append(center)
        for j in range(len(face) - 1):
            faces.append((face[j], face[j + 1], icenter))
        faces.append((face[-1], face[0], icenter))
        if tags is not None:
            tag = tags.pop(0)
            tags.extend([tag] * len(face))
    if tags is None:
        return vertices, faces
    else:
        return vertices, faces, tags


def icosphere(iter_triangle=0, iter_star=0):
    """Generate an icosphere from a icosahedron by iterating n times the
    triangle-split of its faces and m time the star-split of the faces of
    its dual.

    Args:
        iter_triangle (int): the number of iteration of the triangle split
        iter_star (int): the number of iteration of the star-split

    Returns:
        a list of vertices and a list of faces
    """

    vertices, faces = icosahedron()
    for i in range(iter_star):
        vertices, faces = star_split(*dual(vertices, faces))
    for i in range(iter_triangle):
        vertices, faces = split_triangles(vertices, faces)

    return vertices, faces


def refine(level=0):
    """Compute the number of triangle- and star- iterations needed to achieve an
     icosphere with a given level of refinement among the polyhedron family
     these two algorithm can produce.

     Args:
         level (int): the level of refinement
     """
    # Let imagine a matrix of icopsphere with row index the number of star split
    #  and column index the number the number of triangle splits
    # the refinement level (number of faces) of the i,j icosphere is increasing
    # with the index of a 'triangular' traversal of this matrix
    # (0,0 = 0, 1,0 = 1, 0,1 = 2, 2,0 = 3, 1,1 = 4, 0,2 = 5, ...

    # k is the smallest integer that ensure refinement index to be in a (K + 1,
    #  K + 1) icosphere matrix
    # tips : at the (0,K) position, there has been 1 + 2 + 3 +... + K
    # refinements along the triangular traversal, ie K (K + 1) / 2
    # refinements
    k = math.floor((math.sqrt(8 * level + 1) - 1) / 2.)
    n = k + 1
    r_index = n * (n + 1) / 2. - (level + 1)

    iter_triangle = int(k - r_index)
    iter_star = int(r_index)

    return iter_triangle, iter_star


def turtle_dome(refine_level=3):
    """Generate faces of a dual icosphere polyhedron mapping the Z+ hemisphere

    Args:
        refine_level (int): the level of refinement of the dual icosphere. By
        default 46 ^polygons are returned (refine_level=3).

        For information, here are the number of faces obtained for the first ten
        refinement level: 0: 6, 1: 16, 2: 26, 3: 46, 4: 66, 5: 91, 6: 136,
        7: 196, 8: 251, 9: 341, 10: 406

    Returns:
        a list of vertices and a list of faces
    """

    vertices, faces = dual(*icosphere(*refine(refine_level)))
    # filter faces with centroids below horizontal plane
    centers = [centroid([vertices[p] for p in face]) for face in faces]
    median_height = numpy.median([c[2] for c in centers])
    edge = [vertices[v] for v in faces[0]]
    t = norm(numpy.array(edge[1]) - numpy.array(edge[0]))
    median_height -= (t / 4.)
    new_faces = [f for c, f in zip(centers, faces) if c[2] > median_height]
    filtered = sum(new_faces, [])
    mapping = {}
    new_vertices = []
    for v, pt in enumerate(vertices):
        if v in filtered:
            mapping[v] = len(new_vertices)
            new_vertices.append(pt)
    new_faces = [[mapping.get(v) for v in face] for face in new_faces]

    return new_vertices, new_faces


def turtle_sectors(nb_sectors=46):
    """Generate faces of a dual icosphere polyhedron mapping the Z+ hemisphere

    Args:
        refine_level (int): the level of refinement of the dual icosphere. By
        default 46 polygons are returned (refine_level=3).

        For information, here are the number of faces obtained for the first ten
        refinement level: 0: 6, 1: 16, 2: 26, 3: 46, 4: 66, 5: 91, 6: 136,
        7: 196, 8: 251, 9: 341, 10: 406

    Returns:
        a list of vertices and a list of faces
    """
    sectors = [ 1, 6, 16, 26, 46, 66, 91, 136, 196, 251, 341, 406]
    refines = [-1, 0,  1,  2,  3,  4,  5,   6,   7,   8,   9,  10]
    s2r = dict(zip(sectors,refines))

    if nb_sectors not in s2r:
        print('Use a value of nb_sectors in the set ', sectors)

    refine_level = s2r[nb_sectors]

    vertices, faces = turtle_dome(refine_level)

    # Compute the centroid of each face
    centers = [centroid([vertices[p] for p in face]) for face in faces]

    elevations, azimuths = spherical(centers)

    return elevations, azimuths

<<<<<<< HEAD
def turtle_sectors(nb_sectors=46):
    """Generate faces of a dual icosphere polyhedron mapping the Z+ hemisphere

    Args:
        refine_level (int): the level of refinement of the dual icosphere. By
        default 46 polygons are returned (refine_level=3).

        For information, here are the number of faces obtained for the first ten
        refinement level: 0: 6, 1: 16, 2: 26, 3: 46, 4: 66, 5: 91, 6: 136,
        7: 196, 8: 251, 9: 341, 10: 406

    Returns:
        a list of vertices and a list of faces
    """
    sectors = [ 1, 6, 16, 26, 46, 66, 91, 136, 196, 251, 341, 406]
    refines = [-1, 0,  1,  2,  3,  4,  5,   6,   7,   8,   9,  10]
    s2r = dict(zip(sectors,refines))

    if nb_sectors not in s2r:
        print('Use a value of nb_sectors in the set ', sectors)

    refine_level = s2r[nb_sectors]

    vertices, faces = turtle_dome(refine_level)

    # Compute the centroid of each face
    centers = [centroid([vertices[p] for p in face]) for face in faces]

    elevations, azimuths = spherical(centers)

    return elevations, azimuths

=======
>>>>>>> 2d65ebd6

def sample_faces(vertices, faces, iter=2, spheric=False):
    """Generate a set of points that regularly sample the faces of a polyhedron
    the number of sampling points is 6 * 4**iter or 5 * 4**iter

    Args:
        vertices (list of tuples): list of 3D coordinates of polyhedron vertices
        faces (list of tuple): list of vertex indices defining the faces
        iter: the number of triangular interation to apply on the satr-split
        of the polyhedron. If None, face centers are returned
        speric (bool): if True, zenital and azimuth are returnd
        instead of points

    Returns:
        a {face_index: [points]} dict
    """

    if iter is None:
        points = {i: [centroid([vertices[p] for p in face])] for i, face in
                enumerate(faces)}
    else:
        tags = list(range(len(faces)))
        vertices, faces, tags = star_split(vertices, faces, tags)
        for i in range(iter):
            vertices, faces, tags = split_triangles(vertices, faces, tags)

        points = {tag: [] for tag in set(tags)}
        for i, face in enumerate(faces):
            points[tags[i]].append(centroid([vertices[p] for p in face]))

    if spheric:
        points = {k:spherical(v) for k, v in points.items()}

    return points
<|MERGE_RESOLUTION|>--- conflicted
+++ resolved
@@ -446,41 +446,6 @@
 
     return elevations, azimuths
 
-<<<<<<< HEAD
-def turtle_sectors(nb_sectors=46):
-    """Generate faces of a dual icosphere polyhedron mapping the Z+ hemisphere
-
-    Args:
-        refine_level (int): the level of refinement of the dual icosphere. By
-        default 46 polygons are returned (refine_level=3).
-
-        For information, here are the number of faces obtained for the first ten
-        refinement level: 0: 6, 1: 16, 2: 26, 3: 46, 4: 66, 5: 91, 6: 136,
-        7: 196, 8: 251, 9: 341, 10: 406
-
-    Returns:
-        a list of vertices and a list of faces
-    """
-    sectors = [ 1, 6, 16, 26, 46, 66, 91, 136, 196, 251, 341, 406]
-    refines = [-1, 0,  1,  2,  3,  4,  5,   6,   7,   8,   9,  10]
-    s2r = dict(zip(sectors,refines))
-
-    if nb_sectors not in s2r:
-        print('Use a value of nb_sectors in the set ', sectors)
-
-    refine_level = s2r[nb_sectors]
-
-    vertices, faces = turtle_dome(refine_level)
-
-    # Compute the centroid of each face
-    centers = [centroid([vertices[p] for p in face]) for face in faces]
-
-    elevations, azimuths = spherical(centers)
-
-    return elevations, azimuths
-
-=======
->>>>>>> 2d65ebd6
 
 def sample_faces(vertices, faces, iter=2, spheric=False):
     """Generate a set of points that regularly sample the faces of a polyhedron
